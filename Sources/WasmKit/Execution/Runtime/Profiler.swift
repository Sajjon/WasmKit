import SystemExtras
import SystemPackage

/// A simple time-profiler for guest process to emit `chrome://tracing` format
/// This profiler works only when WasmKit is built with debug configuration (`swift build -c debug`)
@_documentation(visibility: internal)
public class GuestTimeProfiler: RuntimeInterceptor {
    struct Event: Codable {
        enum Phase: String, Codable {
            case begin = "B"
            case end = "E"
        }
        let ph: Phase
        let pid: Int
        let name: String
        let ts: Int

        var jsonLine: String {
            #"{"ph":"\#(ph.rawValue)","pid":\#(pid),"name":"\#(JSON.serialize(name))","ts":\#(ts)}"#
        }
    }

<<<<<<< HEAD
    private let encode: (any Encodable) throws -> [UInt8]
    private let output: ([UInt8]) -> Void
    private var hasFirstEvent: Bool = false
    private let startTime: UInt64

    public init(
        encoder: some GuestTimeProfilerJSONEncoder,
        output: @escaping ([UInt8]) -> Void
    ) {
        self.encode = { try [UInt8](encoder.encode($0)) }
=======
    private var output: (_ line: String) -> Void
    private var hasFirstEvent: Bool = false
    private let startTime: UInt64

    public init(output: @escaping (_ line: String) -> Void) {
>>>>>>> 60fdfae9
        self.output = output
        self.startTime = Self.getTimestamp()
    }

<<<<<<< HEAD
    private func eventLine(_ event: Event) -> [UInt8]? {
        return try? encode(event)
    }

=======
>>>>>>> 60fdfae9
    private func addEventLine(_ event: Event) {
        let line = event.jsonLine
        if !hasFirstEvent {
<<<<<<< HEAD
            self.output(Array("[\n".utf8))
            self.output(line)
            hasFirstEvent = true
        } else {
            self.output(Array(",\n".utf8))
=======
            self.output("[\n")
            self.output(line)
            hasFirstEvent = true
        } else {
            self.output(",\n")
>>>>>>> 60fdfae9
            self.output(line)
        }
    }

    private static func getTimestamp() -> UInt64 {
        let clock: SystemExtras.Clock
        #if os(Linux)
            clock = .boottime
        #elseif os(macOS) || os(iOS) || os(watchOS) || os(tvOS)
            clock = .rawMonotonic
        #elseif os(OpenBSD) || os(FreeBSD) || os(WASI)
            clock = .monotonic
        #else
            #error("Unsupported platform")
        #endif
        let timeSpec = try! clock.currentTime()
        return UInt64(timeSpec.nanoseconds / 1_000 + timeSpec.seconds * 1_000_000)
    }
    private func getDurationSinceStart() -> Int {
        Int(Self.getTimestamp() - startTime)
    }

    public func onEnterFunction(_ address: FunctionAddress, store: Store) {
        let functionName = try? store.nameRegistry.lookup(address)
        let event = Event(
            ph: .begin, pid: 1,
            name: functionName ?? "unknown function(0x\(String(address, radix: 16)))",
            ts: getDurationSinceStart()
        )
        addEventLine(event)
    }

    public func onExitFunction(_ address: FunctionAddress, store: Store) {
        let functionName = try? store.nameRegistry.lookup(address)
        let event = Event(
            ph: .end, pid: 1,
            name: functionName ?? "unknown function(0x\(String(address, radix: 16)))",
            ts: getDurationSinceStart()
        )
        addEventLine(event)
    }

    public func finalize() {
<<<<<<< HEAD
        output(Array("\n]".utf8))
=======
        output("\n]")
    }
}

/// Foundation-less JSON serialization
private enum JSON {
    static func serialize(_ value: String) -> String {
        // https://www.ietf.org/rfc/rfc4627.txt
        var output = "\""
        for scalar in value.unicodeScalars {
            switch scalar {
            case "\"":
                output += "\\\""
            case "\\":
                output += "\\\\"
            case "\u{08}":
                output += "\\b"
            case "\u{0C}":
                output += "\\f"
            case "\n":
                output += "\\n"
            case "\r":
                output += "\\r"
            case "\t":
                output += "\\t"
            case "\u{20}"..."\u{21}", "\u{23}"..."\u{5B}", "\u{5D}"..."\u{10FFFF}":
                output.unicodeScalars.append(scalar)
            default:
                var hex = String(scalar.value, radix: 16, uppercase: true)
                hex = String(repeating: "0", count: 4 - hex.count) + hex
                output += "\\u" + hex
            }
        }
        return output
>>>>>>> 60fdfae9
    }
}

/// A top-level JSON encoder.
///
/// If you depend on `Foundation`, you can add a trivial conformance to this with
/// ```swift
/// extension JSONEncoder: GuestTimeProfilerJSONEncoder {}
/// ```
@_documentation(visibility: internal)
public protocol GuestTimeProfilerJSONEncoder {
    associatedtype Bytes: Collection<UInt8>
    func encode(_ output: some Encodable) throws -> Bytes
}<|MERGE_RESOLUTION|>--- conflicted
+++ resolved
@@ -20,51 +20,23 @@
         }
     }
 
-<<<<<<< HEAD
-    private let encode: (any Encodable) throws -> [UInt8]
-    private let output: ([UInt8]) -> Void
-    private var hasFirstEvent: Bool = false
-    private let startTime: UInt64
-
-    public init(
-        encoder: some GuestTimeProfilerJSONEncoder,
-        output: @escaping ([UInt8]) -> Void
-    ) {
-        self.encode = { try [UInt8](encoder.encode($0)) }
-=======
     private var output: (_ line: String) -> Void
     private var hasFirstEvent: Bool = false
     private let startTime: UInt64
 
     public init(output: @escaping (_ line: String) -> Void) {
->>>>>>> 60fdfae9
         self.output = output
         self.startTime = Self.getTimestamp()
     }
 
-<<<<<<< HEAD
-    private func eventLine(_ event: Event) -> [UInt8]? {
-        return try? encode(event)
-    }
-
-=======
->>>>>>> 60fdfae9
     private func addEventLine(_ event: Event) {
         let line = event.jsonLine
         if !hasFirstEvent {
-<<<<<<< HEAD
-            self.output(Array("[\n".utf8))
-            self.output(line)
-            hasFirstEvent = true
-        } else {
-            self.output(Array(",\n".utf8))
-=======
             self.output("[\n")
             self.output(line)
             hasFirstEvent = true
         } else {
             self.output(",\n")
->>>>>>> 60fdfae9
             self.output(line)
         }
     }
@@ -108,9 +80,6 @@
     }
 
     public func finalize() {
-<<<<<<< HEAD
-        output(Array("\n]".utf8))
-=======
         output("\n]")
     }
 }
@@ -145,7 +114,6 @@
             }
         }
         return output
->>>>>>> 60fdfae9
     }
 }
 
